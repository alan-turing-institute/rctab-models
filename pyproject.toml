--- conflicted
+++ resolved
@@ -1,24 +1,14 @@
 [project]
 name = "rctab_models"
-<<<<<<< HEAD
 version = "0.3.0"
-=======
-version = "0.2.0"
->>>>>>> f22d6261
 description = ""
 authors = []
 readme = "README.md"
-<<<<<<< HEAD
 requires-python = ">=3.9"
 dependencies = [
     "pydantic (>=2.11.5,<3.0.0)"
 ]
-=======
 
-[tool.poetry.dependencies]
-python = "^3.9"
-pydantic = "^2.11.5"
->>>>>>> f22d6261
 
 
 [tool.poetry.group.dev.dependencies]
